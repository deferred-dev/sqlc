--- conflicted
+++ resolved
@@ -193,17 +193,12 @@
 	Catalog core.Catalog
 }
 
-<<<<<<< HEAD
 type ParserOpts struct {
 	UsePositionalParameters bool
 }
 
 func ParseQueries(c core.Catalog, queries string, opts ParserOpts) (*Result, error) {
 	f, err := os.Stat(queries)
-=======
-func ParseQueries(c core.Catalog, pkg config.SQL) (*Result, error) {
-	f, err := os.Stat(pkg.Queries)
->>>>>>> 3e2e83d9
 	if err != nil {
 		return nil, fmt.Errorf("path %s does not exist", queries)
 	}
@@ -466,8 +461,6 @@
 	raw, namedParams, edits := rewriteNamedParameters(raw)
 	rvs := rangeVars(raw.Stmt)
 	refs := findParameters(raw.Stmt)
-<<<<<<< HEAD
-	var edits []edit
 	if rewriteParameters {
 		edits, err = rewriteNumberedParameters(refs, raw, rawSQL)
 		if err != nil {
@@ -477,10 +470,7 @@
 		refs = uniqueParamRefs(refs)
 		sort.Slice(refs, func(i, j int) bool { return refs[i].ref.Number < refs[j].ref.Number })
 	}
-	params, err := resolveCatalogRefs(c, rvs, refs)
-=======
 	params, err := resolveCatalogRefs(c, rvs, refs, namedParams)
->>>>>>> 3e2e83d9
 	if err != nil {
 		return nil, err
 	}
@@ -489,17 +479,7 @@
 	if err != nil {
 		return nil, err
 	}
-<<<<<<< HEAD
-	expandEdits, err := expand(c, raw, rawSQL)
-	if err != nil {
-		return nil, err
-	}
-	edits = append(edits, expandEdits...)
-
-	expanded, err := editQuery(rawSQL, edits)
-=======
 	cols, err := outputColumns(qc, raw.Stmt)
->>>>>>> 3e2e83d9
 	if err != nil {
 		return nil, err
 	}
@@ -509,6 +489,7 @@
 		return nil, err
 	}
 	edits = append(edits, expandEdits...)
+
 	expanded, err := editQuery(rawSQL, edits)
 	if err != nil {
 		return nil, err
@@ -570,11 +551,7 @@
 	New      string
 }
 
-<<<<<<< HEAD
-func expand(c core.Catalog, raw nodes.RawStmt, sql string) ([]edit, error) {
-=======
 func expand(qc *QueryCatalog, raw nodes.RawStmt) ([]edit, error) {
->>>>>>> 3e2e83d9
 	list := search(raw, func(node nodes.Node) bool {
 		switch node.(type) {
 		case nodes.DeleteStmt:
@@ -1091,7 +1068,7 @@
 		if join(n.Name, "-") == "@" && n.Lexpr == nil {
 			param := nodes.ParamRef{Number: 1}
 			// TODO: Remove hard-coded slug
-			p.refs[1] = paramRef{parent: p.parent, rv: p.rangeVar, name: "slug", ref: param}
+			*p.refs = append(*p.refs, paramRef{parent: p.parent, rv: p.rangeVar, name: "slug", ref: param})
 			return nil
 		}
 		p.parent = node
@@ -1189,14 +1166,9 @@
 }
 
 func findParameters(root nodes.Node) []paramRef {
-<<<<<<< HEAD
-=======
-	v := paramSearch{refs: map[int]paramRef{}}
-	ast.Walk(v, root)
->>>>>>> 3e2e83d9
 	refs := make([]paramRef, 0)
 	v := paramSearch{seen: make(map[int]struct{}), refs: &refs}
-	Walk(v, root)
+	ast.Walk(v, root)
 	return refs
 }
 
